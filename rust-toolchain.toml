[toolchain]
channel = "nightly-2024-05-21"
<<<<<<< HEAD
components = [ "rust-src", "rustc-dev", "llvm-tools-preview" ]
=======
components = [ "rust-src", "rustc-dev", "llvm-tools-preview", "clippy" ]
>>>>>>> 7d33be94
<|MERGE_RESOLUTION|>--- conflicted
+++ resolved
@@ -1,7 +1,3 @@
 [toolchain]
-channel = "nightly-2024-05-21"
-<<<<<<< HEAD
-components = [ "rust-src", "rustc-dev", "llvm-tools-preview" ]
-=======
-components = [ "rust-src", "rustc-dev", "llvm-tools-preview", "clippy" ]
->>>>>>> 7d33be94
+channel = "nightly-2024-10-01"
+components = [ "rust-src", "rustc-dev", "llvm-tools-preview", "clippy" ]